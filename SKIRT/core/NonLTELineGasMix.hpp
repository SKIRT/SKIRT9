--- conflicted
+++ resolved
@@ -309,26 +309,11 @@
         ATTRIBUTE_DEFAULT_VALUE(maxFractionNotConvergedCells, "0.001")
         ATTRIBUTE_DISPLAYED_IF(maxFractionNotConvergedCells, "Level2")
 
-<<<<<<< HEAD
-        PROPERTY_DOUBLE(LowerLimitTau, "Lower limit of diagonal optical depth")
-        ATTRIBUTE_MIN_VALUE(LowerLimitTau, "[-10")
-        ATTRIBUTE_MAX_VALUE(LowerLimitTau, "0]")
-        ATTRIBUTE_DEFAULT_VALUE(LowerLimitTau, "-2")
-        ATTRIBUTE_DISPLAYED_IF(LowerLimitTau, "Level3")
-
-        PROPERTY_DOUBLE(InitialGasTemperatureforLTE, "the gas tempelature specifing initial level population with LTE."
-                                                     " if 0, you can use kinetic temperature from the input data")
-        ATTRIBUTE_MIN_VALUE(InitialGasTemperatureforLTE, "[0")
-        ATTRIBUTE_MAX_VALUE(InitialGasTemperatureforLTE, "1e10]")
-        ATTRIBUTE_DEFAULT_VALUE(InitialGasTemperatureforLTE, "0")
-        ATTRIBUTE_DISPLAYED_IF(InitialGasTemperatureforLTE, "Level3")
-=======
         PROPERTY_DOUBLE(lowestOpticalDepth, "Lower limit of (negative) optical depth along a cell diagonal")
         ATTRIBUTE_MIN_VALUE(lowestOpticalDepth, "[-10")
         ATTRIBUTE_MAX_VALUE(lowestOpticalDepth, "0]")
         ATTRIBUTE_DEFAULT_VALUE(lowestOpticalDepth, "-2")
         ATTRIBUTE_DISPLAYED_IF(lowestOpticalDepth, "Level3")
->>>>>>> 587faabf
 
         PROPERTY_BOOL(storeMeanIntensities, "store the mean radiation field intensity at each transition line")
         ATTRIBUTE_DEFAULT_VALUE(storeMeanIntensities, "false")

--- conflicted
+++ resolved
@@ -187,16 +187,11 @@
         depend on extra medium state variables such as temperature or fragment weight factors. */
     bool hasSingleConstantSectionMedium() const { return _hasSingleConstantSectionMedium; }
 
-<<<<<<< HEAD
-    /** Returns true if the radiation field must be stored during the photon cycle, and false otherwise. */
-     bool hasRadiationField() const { return _hasRadiationField; } 
-=======
     /** Returns true if the simulation has two or more medium components and the absorption and
         scattering cross sections for a photon packet traversing those medium components are
         spatially constant, so that the opacity in each crossed cell can be calculated by
         multiplying these constant cross sections by the corresponding number densities in the
         cell. Otherwise the function returns false.
->>>>>>> 618cc18a
 
         The following conditions cause this function to return false: Hubble expansion is enabled,
         some media may have a non-zero velocity in some cells, so that the perceived wavelength

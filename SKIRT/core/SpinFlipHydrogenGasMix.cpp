--- conflicted
+++ resolved
@@ -25,16 +25,9 @@
     constexpr double ASF = 2.8843e-15;
 
     // indices for custom state variables
-<<<<<<< HEAD
-    constexpr int NEUTRAL_SURFACE_DENSITY = 0;
-    constexpr int CELL_SIZE = 1;
-    constexpr int NEUTRAL_FRACTION = 2;
-    constexpr int ATOMIC_FRACTION = 3;
-=======
     constexpr int NEUTRAL_FRACTION = 0;
     constexpr int NEUTRAL_SURFACE_DENSITY = 1;
     constexpr int ATOMIC_FRACTION = 2;
->>>>>>> 89907dad
 }
 
 ////////////////////////////////////////////////////////////////////
@@ -76,14 +69,8 @@
 
 vector<SnapshotParameter> SpinFlipHydrogenGasMix::parameterInfo() const
 {
-<<<<<<< HEAD
-    return {SnapshotParameter::custom("neutral hydrogen surface density", "masssurfacedensity", "Msun/pc2"),
-    SnapshotParameter::custom("cell size", "length", "pc"),
-    SnapshotParameter::custom("neutral hydrogen fraction")};
-=======
     return {SnapshotParameter::custom("neutral hydrogen fraction"),
             SnapshotParameter::custom("neutral hydrogen surface density", "masssurfacedensity", "Msun/pc2")};
->>>>>>> 89907dad
 }
 
 ////////////////////////////////////////////////////////////////////
@@ -111,14 +98,8 @@
         // make sure the temperature is at least the local universe CMB temperature
         state->setMetallicity(metallicity >= 0. ? metallicity : defaultMetallicity());
         state->setTemperature(max(Constants::Tcmb(), temperature >= 0. ? temperature : defaultTemperature()));
-<<<<<<< HEAD
-        state->setCustom(NEUTRAL_SURFACE_DENSITY,  params.size() ? params[0] : defaultNeutralSurfaceDensity());
-        state->setCustom(CELL_SIZE,  params.size() ? params[1] : defaultCellSize());
-        state->setCustom(NEUTRAL_FRACTION, params.size() ? params[2] : defaultNeutralFraction());
-=======
         state->setCustom(NEUTRAL_FRACTION, params.size() ? params[0] : defaultNeutralFraction());
         state->setCustom(NEUTRAL_SURFACE_DENSITY, params.size() ? params[1] : defaultNeutralSurfaceDensity());
->>>>>>> 89907dad
         state->setCustom(ATOMIC_FRACTION, 0.);
     }
 }
@@ -131,14 +112,7 @@
     UpdateStatus status;
 
     // if the cell has no hydrogen or the neutral fraction is zero, then leave the atomic fraction at zero
-<<<<<<< HEAD
-    double nH = state->numberDensity();
-
-    double SigmaHIpH2 = state->custom(NEUTRAL_SURFACE_DENSITY);
-    double lCell = state->custom(CELL_SIZE);
-=======
     double rhoH = state->numberDensity() * 1.67262e-27; // Mass density of hydrogen, computed from proton volume density times proton mass
->>>>>>> 89907dad
     double fHIpH2 = state->custom(NEUTRAL_FRACTION);
     double SigmaHIpH2 = state->custom(NEUTRAL_SURFACE_DENSITY);
     if (rhoH > 0. && fHIpH2 > 0.)
@@ -158,15 +132,6 @@
         double D = state->metallicity() / 0.0127;
 
         // perform the partitioning scheme
-<<<<<<< HEAD
-        double SCell = lCell / (100. * pc);
-        double Dstar = 0.17 * (2. + pow(SCell, 5.)) / (1. + pow(SCell, 5.));
-        double g = sqrt(pow(D, 2.) + pow(Dstar, 2.));
-        double SigmaC = 50. * sqrt(0.001 + 0.1 * U) / (g * (1. + 1.69 * sqrt(0.001 + 0.1 * U))) * Msun / (pc * pc);
-        double alpha = 0.5 + 1. / (1. + sqrt(U * pow(D, 2) / 600.));
-        double RH2 = pow(SigmaHIpH2 / SigmaC, alpha);
-        double fH2 = RH2 / (RH2 + 1.);
-=======
         double S = pow(state->volume(), 1. / 3.) / (100. * 3.086e16); // Cell size / 100 pc, see Diemer+2018
         double Dstar = 0.17 * (2. + pow(S, 5)) / (1. + pow(S, 5));
         double g = sqrt(D * D + Dstar * Dstar);
@@ -175,7 +140,6 @@
         double Rmol = pow(SigmaHIpH2 / Sigmac, alpha);
         double fH2 = Rmol / (Rmol + 1.); // Fraction of neutral hydrogen in molecular hydrogen
         
->>>>>>> 89907dad
         // set the atomic fraction
         state->setCustom(ATOMIC_FRACTION, max(0., fHIpH2 * (1. - fH2)));
         status.updateConverged();

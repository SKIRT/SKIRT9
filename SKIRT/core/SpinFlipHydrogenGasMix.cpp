--- conflicted
+++ resolved
@@ -22,14 +22,8 @@
     constexpr Range absorptionRange(lambdaSF*(1. - 0.03), lambdaSF*(1. + 0.03));
 
     // indices for custom state variables
-<<<<<<< HEAD
-    constexpr int NEUTRAL_FRACTION = 0;
-    constexpr int NEUTRAL_SURFACE_DENSITY = 1;
-    constexpr int ATOMIC_FRACTION = 2;
-=======
     constexpr int NEUTRAL_SURFACE_DENSITY = 0;
     constexpr int ATOMIC_FRACTION = 1;
->>>>>>> 12886610
 }
 
 ////////////////////////////////////////////////////////////////////
@@ -71,30 +65,17 @@
 
 vector<SnapshotParameter> SpinFlipHydrogenGasMix::parameterInfo() const
 {
-<<<<<<< HEAD
-    return {SnapshotParameter::custom("neutral hydrogen fraction"),
-            SnapshotParameter::custom("neutral hydrogen surface density", "masssurfacedensity", "Msun/pc2")};
-=======
     return {SnapshotParameter::custom("neutral hydrogen mass surface density", "masssurfacedensity", "Msun/pc2")};
->>>>>>> 12886610
 }
 
 ////////////////////////////////////////////////////////////////////
 
 vector<StateVariable> SpinFlipHydrogenGasMix::specificStateVariableInfo() const
 {
-<<<<<<< HEAD
-    return vector<StateVariable>{StateVariable::numberDensity(), StateVariable::metallicity(),
-                                 StateVariable::temperature(),
-                                 StateVariable::custom(NEUTRAL_FRACTION, "neutral hydrogen fraction", ""),
-                                 StateVariable::custom(NEUTRAL_SURFACE_DENSITY, "neutral hydrogen surface density", "masssurfacedensity"),
-                                 StateVariable::custom(ATOMIC_FRACTION, "atomic hydrogen fraction", "")};
-=======
     return vector<StateVariable>{
         StateVariable::numberDensity(), StateVariable::metallicity(), StateVariable::temperature(),
         StateVariable::custom(NEUTRAL_SURFACE_DENSITY, "neutral hydrogen mass surface density", "masssurfacedensity"),
         StateVariable::custom(ATOMIC_FRACTION, "atomic hydrogen fraction", "")};
->>>>>>> 12886610
 }
 
 ////////////////////////////////////////////////////////////////////
@@ -109,12 +90,7 @@
         // make sure the temperature is at least the local universe CMB temperature
         state->setMetallicity(metallicity >= 0. ? metallicity : defaultMetallicity());
         state->setTemperature(max(Constants::Tcmb(), temperature >= 0. ? temperature : defaultTemperature()));
-<<<<<<< HEAD
-        state->setCustom(NEUTRAL_FRACTION, params.size() ? params[0] : defaultNeutralFraction());
-        state->setCustom(NEUTRAL_SURFACE_DENSITY, params.size() ? params[1] : defaultNeutralSurfaceDensity());
-=======
         state->setCustom(NEUTRAL_SURFACE_DENSITY, params.size() ? params[0] : defaultNeutralSurfaceDensity());
->>>>>>> 12886610
         state->setCustom(ATOMIC_FRACTION, 0.);
     }
 }
@@ -126,16 +102,8 @@
     if (_indexUV < 0) throw FATALERROR("State update should not be called if there is no radiation field");
     UpdateStatus status;
 
-<<<<<<< HEAD
-    // if the cell has no hydrogen or the neutral fraction is zero, then leave the atomic fraction at zero
-    double rhoH = state->numberDensity() * 1.67262e-27; // Mass density of hydrogen, computed from proton volume density times proton mass
-    double fHIpH2 = state->custom(NEUTRAL_FRACTION);
-    double SigmaHIpH2 = state->custom(NEUTRAL_SURFACE_DENSITY);
-    if (rhoH > 0. && fHIpH2 > 0.)
-=======
     // if the cell has no neutral hydrogen, then leave the atomic fraction at zero
     if (state->numberDensity() > 0.)
->>>>>>> 12886610
     {
         // get the neutral hydrogen surface mass density
         double SigmaHIpH2 = state->custom(NEUTRAL_SURFACE_DENSITY);
@@ -156,18 +124,6 @@
         double Lcell = cbrt(state->volume());
 
         // perform the partitioning scheme
-<<<<<<< HEAD
-        double S = pow(state->volume(), 1. / 3.) / (100. * 3.086e16); // Cell size / 100 pc, see Diemer+2018
-        double Dstar = 0.17 * (2. + pow(S, 5)) / (1. + pow(S, 5));
-        double g = sqrt(D * D + Dstar * Dstar);
-        double Sigmac = 0.1044 * sqrt(0.001 + 0.1 * U) / (g * (1. + 1.69 * sqrt(0.001 + 0.1 * U))); // In kg / m^2
-        double alpha = 0.5 + 1. / (1. + sqrt(U * D * D / 600.));
-        double Rmol = pow(SigmaHIpH2 / Sigmac, alpha);
-        double fH2 = Rmol / (Rmol + 1.); // Fraction of neutral hydrogen in molecular hydrogen
-        
-        // set the atomic fraction
-        state->setCustom(ATOMIC_FRACTION, max(0., fHIpH2 * (1. - fH2)));
-=======
         constexpr double pc100 = 100. * Constants::pc();
         double S = Lcell / pc100;
         double S5 = pow(S, 5);
@@ -182,7 +138,6 @@
 
         // set the atomic fraction
         state->setCustom(ATOMIC_FRACTION, max(0., 1. - fmol));
->>>>>>> 12886610
         status.updateConverged();
     }
     return status;
